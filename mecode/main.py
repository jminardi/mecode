--- conflicted
+++ resolved
@@ -448,9 +448,7 @@
             msg = 'Radius {} to small for distance {}'.format(radius, dist)
             raise RuntimeError(msg)
 
-<<<<<<< HEAD
         to_write = []
-=======
         #extrude feature implementation
         # only designed for flow calculations in x-y plane
         if self.extrude is True:
@@ -472,7 +470,6 @@
             filament_length = ((4*volume)/(3.14149*self.filament_diameter**2))*self.extrusion_multiplier
             dims['E'] = filament_length + current_extruder_position
 
->>>>>>> 6abbabf8
         if axis is not None:
             to_write.append('G16 X Y {}'.format(axis))  # coordinate axis assignment
         to_write.append(plane_selector)
@@ -480,7 +477,7 @@
         if helix_dim is None:
             to_write.append('{0} {1} R{2:f}'.format(command, args, radius))
         else:
-            to_write.appnd('{0} {1} R{2:f} G1 {3}{4}'.format(command, args, radius,
+            to_write.append('{0} {1} R{2:f} G1 {3}{4}'.format(command, args, radius,
                                                   helix_dim.upper(), helix_len))
             dims[helix_dim] = helix_len
 
