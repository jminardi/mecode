--- conflicted
+++ resolved
@@ -650,15 +650,6 @@
             filament_length = ((4*volume)/(3.14149*self.filament_diameter**2))*self.extrusion_multiplier
             dims['E'] = filament_length + current_extruder_position
 
-<<<<<<< HEAD
-        if axis is not None:
-            self.write('G16 X Y {} {}'.format(axis, self._commentify("coordinate axis assignment")))  # coordinate axis assignment
-        self.write(plane_selector)
-        args = self._format_args(**dims)
-        if helix_dim is None:
-            self.write('{0} {1} R{2:.{digits}f}'.format(command, args, radius,
-                                                        digits=self.output_digits))
-=======
         if linearize:
             #Curved formed from straight lines
             if dist > 0:
@@ -703,11 +694,10 @@
             for i in range(len(segments)-1):
                 move_line = segments[i+1]-segments[i]
                 self.move(*move_line.tolist()[0], color=color)
->>>>>>> f5816a7f
         else:
             #Standard output
             if axis is not None:
-                self.write('G16 X Y {} {}coordinate axis assignment'.format(axis, self.comment_char))  # coordinate axis assignment
+                self.write('G16 X Y {} {}'.format(axis, self._commentify("coordinate axis assignment")))  # coordinate axis assignment
             self.write(plane_selector)
             args = self._format_args(**dims)
             if helix_dim is None:
