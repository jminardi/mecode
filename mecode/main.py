"""
Mecode
======

### GCode for all

Mecode is designed to simplify GCode generation. It is not a slicer, thus it
can not convert CAD models to 3D printer ready code. It simply provides a
convenient, human-readable layer just above GCode. If you often find
yourself manually writing your own GCode, then mecode is for you.

Basic Use
---------
To use, simply instantiate the `G` object and use its methods to trace your
desired tool path. ::

    from mecode import G
    g = G()
    g.move(10, 10)  # move 10mm in x and 10mm in y
    g.arc(x=10, y=5, radius=20, direction='CCW')  # counterclockwise arc with a radius of 5
    g.meander(5, 10, spacing=1)  # trace a rectangle meander with 1mm spacing between the passes
    g.abs_move(x=1, y=1)  # move the tool head to position (1, 1)
    g.home()  # move the tool head to the origin (0, 0)

By default `mecode` simply prints the generated GCode to stdout. If instead you
want to generate a file, you can pass a filename and turn off the printing when
instantiating the `G` object. ::

    g = G(outfile='path/to/file.gcode', print_lines=False)

*NOTE:* `g.teardown()` must be called after all commands are executed if you
are writing to a file.

The resulting toolpath can be visualized in 3D using the `mayavi` package with
the `view()` method ::

    g = G()
    g.meander(10, 10, 1)
    g.view()

* *Author:* Jack Minardi
* *Email:* jminardi@seas.harvard.edu

This software was developed by the Lewis Lab at Harvard University.

"""

import math
import os
from collections import defaultdict

import numpy as np

HERE = os.path.dirname(os.path.abspath(__file__))

# for python 2/3 compatibility
try:
    isinstance("", basestring)

    def is_str(s):
        return isinstance(s, basestring)

    def encode2To3(s):
        return s

    def decode2To3(s):
        return s

except NameError:

    def is_str(s):
        return isinstance(s, str)

    def encode2To3(s):
        return bytes(s, 'UTF-8')

    def decode2To3(s):
        return s.decode('UTF-8')


class G(object):

    def __init__(self, outfile=None, print_lines=True, header=None, footer=None,
                 aerotech_include=True, direct_write=False,
                 printer_host='localhost', printer_port=8000,
                 two_way_comm=True):
        """
        Parameters
        ----------
        outfile : path or None (default: None)
            If a path is specified, the compiled gcode will be writen to that
            file.
        print_lines : bool (default: True)
            Whether or not to print the compiled GCode to stdout
        header : path or None (default: None)
            Optional path to a file containing lines to be written at the
            beginning of the output file
        footer : path or None (default: None)
            Optional path to a file containing lines to be written at the end
            of the output file.
        aerotech_include : bool (default: True)
            If true, add aerotech specific functions and var defs to outfile.
        direct_write : bool (default: False)
            If True a socket is opened to the printer and the GCode is sent
            directly over.
        printer_host : str (default: 'localhost')
            Hostname of the printer, only used if `direct_write` is True.
        printer_port : int (default: 8000)
            Port of the printer, only used if `direct_write` is True.
        two_way_comm : bool (default: True)
            If True, mecode waits for a response after every line of GCode is
            sent over the socket. The response is returned by the `write`
            method. Only applies if `direct_write` is True.

        """
        # string file name
        self.outfile = outfile if is_str(outfile) else None
        # file descriptor
        if not is_str(outfile) and outfile is not None:
            # assume arg outfile is passed in a file descriptor
            self.out_fd = outfile
        else:
            self.out_fd = None

        self.print_lines = print_lines
        self.header = header
        self.footer = footer
        self.aerotech_include = aerotech_include

        self.current_position = defaultdict(float)
        self.is_relative = True

        self.position_history = [(0, 0, 0)]
        self.speed = 0
        self.speed_history = []

        self.direct_write = direct_write
        self.printer_host = printer_host
        self.printer_port = printer_port
        self.two_way_comm = two_way_comm
        self._socket = None

        self.setup()

    def __enter__(self):
        """
        Context manager entry
        Can use like:

        with mecode.G(  outfile=self.outfile,
                        print_lines=False,
                        aerotech_include=False) as g:
            <code block>
        """
        return self

    def __exit__(self, exc_type, exc_value, traceback):
        """
        Context manager exit
        """
        self.teardown()

    # GCode Aliases  ########################################################

    def set_home(self, x=None, y=None, **kwargs):
        """ Set the current position to the given position without moving.

        Example
        -------
        >>> # set the current position to X=0, Y=0
        >>> g.set_home(0, 0)

        """
        args = self._format_args(x, y, kwargs)
        self.write('G92 ' + args)

        self._update_current_position(mode='absolute', x=x, y=y, **kwargs)

    def reset_home(self):
        """ Reset the position back to machine coordinates without moving.
        """
        # FIXME This does not work with internal current_position
        # FIXME You must call an abs_move after this to re-sync
        # current_position
        self.write('G92.1')

    def relative(self):
        """ Enter relative movement mode, in general this method should not be
        used, most methods handle it automatically.

        """
        if not self.is_relative:
            self.write('G91')
            self.is_relative = True

    def absolute(self):
        """ Enter absolute movement mode, in general this method should not be
        used, most methods handle it automatically.

        """
        if self.is_relative:
            self.write('G90')
            self.is_relative = False

    def feed(self, rate):
        """ Set the feed rate (tool head speed) in mm/s

        Parameters
        ----------
        rate : float
            The speed to move the tool head in mm/s.

        """
        self.write('F{}'.format(rate))
        self.speed = rate

    def dwell(self, time):
        """ Pause code executions for the given amount of time.

        Parameters
        ----------
        time : float
            Time in seconds to pause code execution.

        """
        self.write('G4 P{}'.format(time))

    # Composed Functions  #####################################################

    def setup(self):
        """ Set the environment into a consistent state to start off. This
        method must be called before any other commands.

        """
        self._write_header()
        if self.is_relative:
            self.write('G91')
        else:
            self.write('G90')

    def teardown(self):
        """ Close the outfile file after writing the footer if opened. This
        method must be called once after all commands.

        """
        if self.out_fd is not None:
            if self.aerotech_include is True:
                with open(os.path.join(HERE, 'footer.txt')) as fd:
                    lines = fd.readlines()
                    lines = [encode2To3(x) for x in lines]
                    self.out_fd.writelines(lines)
            if self.footer is not None:
                with open(self.footer) as fd:
                    lines = fd.readlines()
                    lines = [encode2To3(x) for x in lines]
                    self.out_fd.writelines(lines)
                    self.out_fd.write(encode2To3('\n'))
            self.out_fd.close()
        if self._socket is not None:
            self._socket.close()

    def home(self):
        """ Move the tool head to the home position (X=0, Y=0).
        """
        self.abs_move(x=0, y=0)

    def move(self, x=None, y=None, **kwargs):
        """ Move the tool head to the given position. This method operates in
        relative mode unless a manual call to `absolute` was given previously.
        If an absolute movement is desired, the `abs_move` method is
        recommended instead.

        Examples
        --------
        >>> # move the tool head 10 mm in x and 10 mm in y
        >>> g.move(x=10, y=10)
        >>> # the x and y keywords may be omitted:
        >>> g.move(10, 10)

        >>> # move the A axis up 20 mm
        >>> g.move(A=20)

        """
        self._update_current_position(x=x, y=y, **kwargs)

        args = self._format_args(x, y, kwargs)
        self.write('G1 ' + args)

    def abs_move(self, x=None, y=None, **kwargs):
        """ Same as `move` method, but positions are interpreted as absolute.
        """
        if self.is_relative:
            self.absolute()
            self.move(x=x, y=y, **kwargs)
            self.relative()
        else:
            self.move(x=x, y=y, **kwargs)

    def arc(self, direction='CW', radius='auto', helix_dim=None, helix_len=0,
            **kwargs):
        """ Arc to the given point with the given radius and in the given
        direction. If helix_dim and helix_len are specified then the tool head
        will also perform a linear movement through the given dimension while
        completing the arc.

        Parameters
        ----------
        points : floats
            Must specify two points as kwargs, e.g. X=5, Y=5
        direction : str (either 'CW' or 'CCW') (default: 'CW')
            The direction to execute the arc in.
        radius : 'auto' or float (default: 'auto')
            The radius of the arc. A negative value will select the longer of
            the two possible arc segments. If auto is selected the radius will
            be set to half the linear distance to desired point.
        helix_dim : str or None (default: None)
            The linear dimension to complete the helix through
        helix_len : float
            The length to move in the linear helix dimension.

        Examples
        --------
        >>> # arc 10 mm up in y and 10 mm over in x with a radius of 20.
        >>> g.arc(x=10, y=10, radius=20)

        >>> # move 10 mm up on the A axis, arcing through y with a radius of 20
        >>> g.arc(A=10, y=0, radius=20)

        >>> # arc through x and y while moving linearly on axis A
        >>> g.arc(x=10, y=10, radius=50, helix_dim='A', helix_len=5)

        """
        msg = 'Must specify point with 2 dimensions as keywords, e.g. X=0, Y=10'
        if len(kwargs) != 2:
            raise RuntimeError(msg)
        dimensions = [k.lower() for k in kwargs.keys()]
        if 'x' in dimensions and 'y' in dimensions:
            plane_selector = 'G17'  # XY plane
            axis = helix_dim
        elif 'x' in dimensions:
            plane_selector = 'G18'  # XZ plane
            dimensions.remove('x')
            axis = dimensions[0].upper()
        elif 'y' in dimensions:
            plane_selector = 'G19'  # YZ plane
            dimensions.remove('y')
            axis = dimensions[0].upper()
        else:
            raise RuntimeError(msg)

        if direction == 'CW':
            command = 'G2'
        elif direction == 'CCW':
            command = 'G3'

        values = [v for v in kwargs.values()]
        if self.is_relative:
            dist = math.sqrt(values[0] ** 2 + values[1] ** 2)
        else:
            k = [ky for ky in kwargs.keys()]
            cp = self.current_position
            dist = math.sqrt(
                (cp[k[0]] - values[0]) ** 2 + (cp[k[1]] - values[1]) ** 2
            )
        if radius == 'auto':
            radius = dist / 2.0
        elif radius < dist / 2.0:
            msg = 'Radius {} to small for distance {}'.format(radius, dist)
            raise RuntimeError(msg)

        if axis is not None:
            self.write('G16 X Y {}'.format(axis))  # coordinate axis assignment
        self.write(plane_selector)
        args = ' '.join([(k.upper() + str(v)) for
                         k, v in sorted(kwargs.items(), key=lambda x: x[0])])
        if helix_dim is None:
            self.write('{} {} R{}'.format(command, args, radius))
        else:
            self.write('{} {} R{} G1 {}{}'.format(command, args, radius,
                                                  helix_dim.upper(), helix_len))
            kwargs[helix_dim] = helix_len

        self._update_current_position(radius=radius, directrion=directrion,
                                      **kwargs)

    def abs_arc(self, direction='CW', radius='auto', **kwargs):
        """ Same as `arc` method, but positions are interpreted as absolute.
        """
        if self.is_relative:
            self.absolute()
            self.arc(direction=direction, radius=radius, **kwargs)
            self.relative()
        else:
            self.arc(direction=direction, radius=radius, **kwargs)

    def rect(self, x, y, direction='CW', start='LL'):
        """ Trace a rectangle with the given width and height.

        Parameters
        ----------
        x : float
            The width of the rectangle in the x dimension.
        y : float
            The height of the rectangle in the y dimension.
        direction : str (either 'CW' or 'CCW') (default: 'CW')
            Which direction to complete the rectangle in.
        start : str (either 'LL', 'UL', 'LR', 'UR') (default: 'LL')
            The start of the rectangle -  L/U = lower/upper, L/R = left/right
            This assumes an origin in the lower left.

        Examples
        --------
        >>> # trace a 10x10 clockwise square, starting in the lower left corner
        >>> g.rect(10, 10)

        >>> # 1x5 counterclockwise rect starting in the upper right corner
        >>> g.rect(1, 5, direction='CCW', start='UR')

        """
        if direction == 'CW':
            if start.upper() == 'LL':
                self.move(y=y)
                self.move(x=x)
                self.move(y=-y)
                self.move(x=-x)
            elif start.upper() == 'UL':
                self.move(x=x)
                self.move(y=-y)
                self.move(x=-x)
                self.move(y=y)
            elif start.upper() == 'UR':
                self.move(y=-y)
                self.move(x=-x)
                self.move(y=y)
                self.move(x=x)
            elif start.upper() == 'LR':
                self.move(x=-x)
                self.move(y=y)
                self.move(x=x)
                self.move(y=-y)
        elif direction == 'CCW':
            if start.upper() == 'LL':
                self.move(x=x)
                self.move(y=y)
                self.move(x=-x)
                self.move(y=-y)
            elif start.upper() == 'UL':
                self.move(y=-y)
                self.move(x=x)
                self.move(y=y)
                self.move(x=-x)
            elif start.upper() == 'UR':
                self.move(x=-x)
                self.move(y=-y)
                self.move(x=x)
                self.move(y=y)
            elif start.upper() == 'LR':
                self.move(y=y)
                self.move(x=-x)
                self.move(y=-y)
                self.move(x=x)

    def meander(self, x, y, spacing, start='LL', orientation='x', tail=False):
        """ Infill a rectangle with a square wave meandering pattern. If the
        relevant dimension is not a multiple of the spacing, the spacing will
        be tweaked to ensure the dimensions work out.

        Parameters
        ----------
        x : float
            The width of the rectangle in the x dimension.
        y : float
            The heigh of the rectangle in the y dimension.
        spacing : float
            The space between parallel meander lines.
        start : str (either 'LL', 'UL', 'LR', 'UR') (default: 'LL')
            The start of the meander -  L/U = lower/upper, L/R = left/right
            This assumes an origin in the lower left.
        orientation : str ('x' or 'y') (default: 'x')

        Examples
        --------
        >>> # meander through a 10x10 sqaure with a spacing of 1mm starting in
        >>> # the lower left.
        >>> g.meander(10, 10, 1)

        >>> # 3x5 meander with a spacing of 1 and with parallel lines through y
        >>> g.meander(3, 5, spacing=1, orientation='y')

        >>> # 10x5 meander with a spacing of 2 starting in the upper right.
        >>> g.meander(10, 5, 2, start='UR')

        """
        if start.upper() == 'UL':
            x, y = x, -y
        elif start.upper() == 'UR':
            x, y = -x, -y
        elif start.upper() == 'LR':
            x, y = -x, y

        # Major axis is the parallel lines, minor axis is the jog.
        if orientation == 'x':
            major, major_name = x, 'x'
            minor, minor_name = y, 'y'
        else:
            major, major_name = y, 'y'
            minor, minor_name = x, 'x'

        if minor > 0:
            passes = math.ceil(minor / spacing)
        else:
            passes = abs(math.floor(minor / spacing))
        actual_spacing = minor / passes
        if abs(actual_spacing) != spacing:
            msg = ';WARNING! meander spacing updated from {} to {}'
            self.write(msg.format(spacing, actual_spacing))
        spacing = actual_spacing
        sign = 1
        self.relative()
        for _ in range(int(passes)):
            self.move(**{major_name: (sign * major)})
            self.move(**{minor_name: spacing})
            sign = -1 * sign
        if tail is False:
            self.move(**{major_name: (sign * major)})

    def clip(self, axis='z', direction='+x', height=4):
        """ Move the given axis up to the given height while arcing in the
        given direction.

        Parameters
        ----------
        axis : str (default: 'z')
            The axis to move, e.g. 'z'
        direction : str (either +-x or +-y) (default: '+x')
            The direction to arc through
        height : float (default: 4)
            The height to end up at

        Examples
        --------
        >>> # move 'z' axis up 4mm while arcing through positive x
        >>> g.clip()

        >>> # move 'A' axis up 10mm while arcing through negative y
        >>> g.clip('A', height=10, direction='-y')

        """
        secondary_axis = direction[1]
        if height > 0:
            orientation = 'CW' if direction[0] == '-' else 'CCW'
        else:
            orientation = 'CCW' if direction[0] == '-' else 'CW'
        radius = abs(height / 2.0)
        kwargs = {
            secondary_axis: 0,
            axis: height,
            'direction': orientation,
            'radius': radius,
        }
        self.arc(**kwargs)

    # AeroTech Specific Functions  ############################################

    def get_axis_pos(self, axis):
        """ Gets the current position of the specified `axis`.
        """
        cmd = 'AXISSTATUS({}, DATAITEM_PositionFeedback)'.format(axis.upper())
        pos = self.write(cmd)
        return float(pos)

    def set_cal_file(self, path):
        """ Dynamically applies the specified calibration file at runtime.

        Parameters
        ----------
        path : str
            The path specifying the aerotech calibration file.

        """
        self.write(r'LOADCALFILE "{}", 2D_CAL'.format(path))

    def toggle_pressure(self, com_port):
        self.write('Call togglePress P{}'.format(com_port))

    def set_pressure(self, com_port, value):
        self.write('Call setPress P{} Q{}'.format(com_port, value))

    def set_valve(self, num, value):
        self.write('$DO{}.0={}'.format(num, value))

    # Public Interface  #######################################################

<<<<<<< HEAD
    def interpolate(self, x, y):
        from scipy.interpolate import griddata
        cal_data = self.cal_data
        delta = griddata((cal_data[:, 0], cal_data[:, 1]), cal_data[:, 2],
                         (x, y), method='linear', fill_value=0)
        return delta

    def show_interpolation_surface(self, interpolate=True):
        from mpl_toolkits.mplot3d import Axes3D  # noqa
        import matplotlib.pyplot as plt
        ax = plt.figure().gca(projection='3d')
        d = self.cal_data
        ax.scatter(d[:, 0], d[:, 1], d[:, 2])
        if interpolate:
            x_min, x_max = d[:, 0].min(), d[:, 0].max()
            y_min, y_max = d[:, 1].min(), d[:, 1].max()
            xx, yy = np.meshgrid(np.linspace(x_min, x_max, 50),
                                 np.linspace(y_min, y_max, 50))
            xxr, yyr = xx.reshape(-1), yy.reshape(-1)
            zz = self.interpolate(xxr, yyr)
            ax.scatter(xxr, yyr, zz, color='red')
        plt.show()

=======
>>>>>>> 835d3fa7
    def view(self, backend='mayavi'):
        """ View the generated Gcode.

        Parameters
        ----------
        backend : str (default: 'matplotlib')
            The plotting backend to use, one of 'matplotlib' or 'mayavi'.

        """
        import numpy as np
        history = np.array(self.position_history)

        if backend == 'matplotlib':
            from mpl_toolkits.mplot3d import Axes3D
            import matplotlib.pyplot as plt
            fig = plt.figure()
            ax = fig.gca(projection='3d')
            ax.plot(history[:, 0], history[:, 1], history[:, 2])
            plt.show()
        elif backend == 'mayavi':
            from mayavi import mlab
            mlab.plot3d(history[:, 0], history[:, 1], history[:, 2])
        else:
            raise Exception("Invalid plotting backend! Choose one of mayavi or matplotlib.")

    def write(self, statement_in):
        if self.print_lines:
            print(statement_in)
        statement = encode2To3(statement_in + '\n')
        if self.out_fd is not None:
            self.out_fd.write(statement)
        if self.direct_write is True:
            if self._socket is None:
                import socket
                self._socket = socket.socket(socket.AF_INET,
                                             socket.SOCK_STREAM)
                self._socket.connect((self.printer_host, self.printer_port))
            self._socket.send(statement)
            if self.two_way_comm is True:
                response = self._socket.recv(8192)
                response = decode2To3(response)
                if response[0] != '%':
                    raise RuntimeError(response)
                return response[1:-1]

    # Private Interface  ######################################################
    def _write_header(self):
        outfile = self.outfile
        if outfile is not None or self.out_fd is not None:
            if self.out_fd is None:  # open it if it is a path
                self.out_fd = open(outfile, 'w+')
            if self.aerotech_include is True:
                with open(os.path.join(HERE, 'header.txt')) as fd:
                    lines = fd.readlines()
                    lines = [encode2To3(x) for x in lines]
                    self.out_fd.writelines(lines)
                    self.out_fd.write(encode2To3('\n'))
            if self.header is not None:
                with open(self.header) as fd:
                    lines = fd.readlines()
                    lines = [encode2To3(x) for x in lines]
                    self.out_fd.writelines(lines)
                    self.out_fd.write(encode2To3('\n'))

    def _format_args(self, x, y, kwargs):
        args = []
        if x is not None:
            args.append('X{0:f}'.format(x))
        if y is not None:
            args.append('Y{0:f}'.format(y))
        args += ['{0}{1:f}'.format(k, v) for k, v in kwargs.items()]
        args = ' '.join(args)
        return args

    def _update_current_position(self, mode='auto', x=None, y=None,
                                 radius=None, direction='CW', **kwargs):
        if mode == 'auto':
            mode = 'relative' if self.is_relative else 'absolute'

        if mode == 'relative':
            if x is not None:
                self.current_position['x'] += x
            if y is not None:
                self.current_position['y'] += y
            for dimention, delta in kwargs.items():
                self.current_position[dimention] += delta
        else:
            if x is not None:
                self.current_position['x'] = x
            if y is not None:
                self.current_position['y'] = y
            for dimention, delta in kwargs.items():
                self.current_position[dimention] = delta

        x = self.current_position['x']
        y = self.current_position['y']
        z = self.current_position['z']

        if radius is None:
            self.position_history.append((x, y, z))
        else:
            start = np.array(self.position_history[-1][:2])
            self._record_circle(start=start, end=np.array((x, y)), radius=radius, direction=direction)
        len_history = len(self.position_history)
        if len(self.speed_history) == 0 or self.speed_history[-1][1] != self.speed:
            self.speed_history.append((len_history - 1, self.speed))

def _record_circle(self, start, end, radius, direction):
    import numpy as np
    step = -np.pi/8.0
    rot_mat = np.array([[np.cos(step), -np.sin(step)],
                        [np.sin(step), np.cos(step)]])
    middle = get_center_point(start[0], start[1], end[0], end[1], radius)
    cur_pt = np.array(start) - np.array(middle)
    print 'cur_pt:', cur_pt
    prev_dist = 1e9
    cur_dist = 1e8
    position_history = []
    while prev_dist > cur_dist:
        print 'cur_dist:', cur_dist
        prev_dist = cur_dist
        cur_pt = cur_pt.dot(rot_mat)
        print 'cur_pt:', cur_pt
        cur_dist = np.linalg.norm(cur_pt - end)
        print 'new cur_dist:', cur_dist
        position_history.append(np.concatenate([cur_pt, [0]]))
    return position_history


def get_center_point(x0, y0, x1, y1, r):
    """ http://math.stackexchange.com/a/88067
    """
    d = math.sqrt((x0-x1)**2 + (y0-y1)**2)
    if d == 0:
        return x0, x1
    x = ((x0 + x1)/2.0) + (((y0 - y1)/2.0) * math.sqrt(((2 * r)/d)**2 - 1))
    y = ((y0 + y1)/2.0) - (((x0 - x1)/2.0) * math.sqrt(((2 * r)/d)**2 - 1))
    return x, y


print _record_circle(None, (10, 0), (0, 10), 10, 'CW')<|MERGE_RESOLUTION|>--- conflicted
+++ resolved
@@ -591,32 +591,6 @@
 
     # Public Interface  #######################################################
 
-<<<<<<< HEAD
-    def interpolate(self, x, y):
-        from scipy.interpolate import griddata
-        cal_data = self.cal_data
-        delta = griddata((cal_data[:, 0], cal_data[:, 1]), cal_data[:, 2],
-                         (x, y), method='linear', fill_value=0)
-        return delta
-
-    def show_interpolation_surface(self, interpolate=True):
-        from mpl_toolkits.mplot3d import Axes3D  # noqa
-        import matplotlib.pyplot as plt
-        ax = plt.figure().gca(projection='3d')
-        d = self.cal_data
-        ax.scatter(d[:, 0], d[:, 1], d[:, 2])
-        if interpolate:
-            x_min, x_max = d[:, 0].min(), d[:, 0].max()
-            y_min, y_max = d[:, 1].min(), d[:, 1].max()
-            xx, yy = np.meshgrid(np.linspace(x_min, x_max, 50),
-                                 np.linspace(y_min, y_max, 50))
-            xxr, yyr = xx.reshape(-1), yy.reshape(-1)
-            zz = self.interpolate(xxr, yyr)
-            ax.scatter(xxr, yyr, zz, color='red')
-        plt.show()
-
-=======
->>>>>>> 835d3fa7
     def view(self, backend='mayavi'):
         """ View the generated Gcode.
 
