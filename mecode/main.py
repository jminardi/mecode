--- conflicted
+++ resolved
@@ -80,18 +80,12 @@
 class G(object):
 
     def __init__(self, outfile=None, print_lines=True, header=None, footer=None,
-<<<<<<< HEAD
-                 aerotech_include=True, cal_data=None, cal_axis='A',
-                 direct_write=False, printer_host='localhost',
-                 printer_port=8000, two_way_comm=True, extrude = False, 
-                 filament_diameter = 1.75, layer_height = 0.22, 
-                 extrusion_width = 0.4, extrusion_multiplier = 1):
-=======
                  aerotech_include=True, direct_write=False,
                  direct_write_mode='socket', printer_host='localhost',
                  printer_port=8000, baudrate=250000, two_way_comm=True,
-                 x_axis='X', y_axis='Y', z_axis='Z'):
->>>>>>> 215898cf
+                 x_axis='X', y_axis='Y', z_axis='Z', extrude=False,
+                 filament_diameter=1.75, layer_height=0.19,
+                 extrusion_width=0.35, extrusion_multiplier=1):
         """
         Parameters
         ----------
@@ -124,9 +118,14 @@
             If True, mecode waits for a response after every line of GCode is
             sent over the socket. The response is returned by the `write`
             method. Only applies if `direct_write` is True.
-<<<<<<< HEAD
+        x_axis : str (default 'X')
+            The name of the x axis (used in the exported gcode)
+        y_axis : str (default 'Y')
+            The name of the z axis (used in the exported gcode)
+        z_axis : str (default 'Z')
+            The name of the z axis (used in the exported gcode)
         extrude : True or False (default: False)
-            If True, a flow calculation will be done in the move command. The 
+            If True, a flow calculation will be done in the move command. The
             neccesary length of filament to be pushed through on a move command
             will be tagged on as a kwarg. ex. X5 Y5 E3
         filament_diameter: float (default 1.75)
@@ -136,16 +135,8 @@
         extrusion width: float
             total width of the capsule shaped cross section of a squashed filament.
         extrusion_multiplier: float (default = 1)
-            The length of extrusion filament to be pushed through on a move 
+            The length of extrusion filament to be pushed through on a move
             command will be multiplied by this number before being applied.
-=======
-        x_axis : str (default 'X')
-            The name of the x axis (used in the exported gcode)
-        y_axis : str (default 'Y')
-            The name of the z axis (used in the exported gcode)
-        z_axis : str (default 'Z')
-            The name of the z axis (used in the exported gcode)
->>>>>>> 215898cf
 
         """
         # string file name
@@ -173,13 +164,13 @@
 
         self._current_position = defaultdict(float)
         self.is_relative = True
-                
+
         self.extrude = extrude
         self.filament_diameter = filament_diameter
         self.layer_height = layer_height
         self.extrusion_width = extrusion_width
         self.extrusion_multiplier = extrusion_multiplier
-                
+
         self.position_history = [(0, 0, 0)]
         self.speed = 0
         self.speed_history = []
@@ -332,89 +323,29 @@
         >>> g.move(A=20)
 
         """
-<<<<<<< HEAD
-        
-        if self.cal_data is not None:
-            cal_axis = self.cal_axis
-            x_, y_ = self.current_position['x'], self.current_position['y']
-            if self.is_relative:
-                if x is not None:
-                    x_ = x_ + x
-                if y is not None:
-                    y_ = y_ + y
-            else:
-                if x is not None:
-                    x_ = x
-                if y is not None:
-                    y_ = y
-            desired_position = self.interpolate(x_, y_)
-            x_current = self.current_position['x']
-            y_current = self.current_position['y']
-            current_interp_pos = self.interpolate(x_current, y_current)
-            delta = desired_position - current_interp_pos
-            if cal_axis in kwargs:
-                kwargs[cal_axis] += delta
-            else:
-                kwargs[cal_axis] = delta
-                
-        if self.extrude is True:
-            area = self.layer_height*(self.extrusion_width-self.layer_height) + 3.14159*(self.layer_height/2)**2
-            
+        if self.extrude is True and 'E' not in kwargs.keys():
             if self.is_relative is not True:
-                if x is None:
-                    x_move=self.current_position['x']
-                else:
-                    x_move = x
-                if y is None:
-                    y_move=self.current_position['y']
-                else:
-                    y_move = y
-                current_x_pos = self.current_position['x']
-                current_y_pos = self.current_position['y']
-                x_distance = abs(x_move-current_x_pos)
-                y_distance = abs(y_move-current_y_pos)
+                x_move = self.current_position['x'] if x is None else x
+                y_move = self.current_position['y'] if y is None else y
+                x_distance = abs(x_move - self.current_position['x'])
+                y_distance = abs(y_move - self.current_position['y'])
                 current_extruder_position = self.current_position['E']
             else:
-                if x is None:
-                    x_distance=0
-                else:
-                    x_distance = x
-                if y is None:
-                    y_distance=0
-                else:
-                    y_distance = y
+                x_distance = 0 if x is None else x
+                y_distance = 0 if y is None else y
                 current_extruder_position = 0
             line_length = math.sqrt(x_distance**2 + y_distance**2)
+            area = self.layer_height*(self.extrusion_width-self.layer_height) + \
+                math.pi*(self.layer_height/2)**2
             volume = line_length*area
-            filament_length = ((4*volume)/(3.14149*self.filament_diameter**2))*self.extrusion_multiplier    
-            
-        if self.extrude is True:
-            if 'E' not in kwargs.keys():
-                kwargs['E'] = filament_length + current_extruder_position
-            
-        self._update_current_position(x=x, y=y, **kwargs)
-        
-
-        args = self._format_args(x, y, kwargs)
-        self.write('G1 ' + args)
-    
-    def retract(self, retraction):
-        if self.extrude is False:
-            self.move(E = -retraction)
-        else:
-            self.extrude = False
-            self.move(E = -retraction)
-            self.extrude = True
-        
-    def abs_move(self, x=None, y=None, **kwargs):
-=======
+            filament_length = ((4*volume)/(math.pi*self.filament_diameter**2))*self.extrusion_multiplier
+            kwargs['E'] = filament_length + current_extruder_position
+
         self._update_current_position(x=x, y=y, z=z, **kwargs)
-
         args = self._format_args(x, y, z, **kwargs)
         self.write('G1 ' + args)
 
     def abs_move(self, x=None, y=None, z=None, **kwargs):
->>>>>>> 215898cf
         """ Same as `move` method, but positions are interpreted as absolute.
         """
         if self.is_relative:
@@ -423,6 +354,14 @@
             self.relative()
         else:
             self.move(x=x, y=y, z=z, **kwargs)
+
+    def retract(self, retraction):
+        if self.extrude is False:
+            self.move(E = -retraction)
+        else:
+            self.extrude = False
+            self.move(E = -retraction)
+            self.extrude = True
 
     def arc(self, x=None, y=None, z=None, direction='CW', radius='auto',
             helix_dim=None, helix_len=0, **kwargs):
@@ -499,8 +438,6 @@
             dist = math.sqrt(
                 (cp[k[0]] - values[0]) ** 2 + (cp[k[1]] - values[1]) ** 2
             )
-            print "CP: {} {}".format(cp[k[0]], cp[k[1]])
-            print "values: {} {}".format(values[0], values[1])
         if radius == 'auto':
             radius = dist / 2.0
         elif abs(radius) < dist / 2.0:
@@ -510,14 +447,14 @@
         #extrude feature implementation
         # only designed for flow calculations in x-y plane
         if self.extrude is True:
-            area = self.layer_height*(self.extrusion_width-self.layer_height) + 3.14159*(self.layer_height/2)**2         
+            area = self.layer_height*(self.extrusion_width-self.layer_height) + 3.14159*(self.layer_height/2)**2
             if self.is_relative is not True:
                 current_extruder_position = self.current_position['E']
             else:
-                current_extruder_position = 0    
-            
-            circle_circumference = 2*3.14159*abs(radius)  
-            
+                current_extruder_position = 0
+
+            circle_circumference = 2*3.14159*abs(radius)
+
             arc_angle = ((2*math.asin(dist/(2*abs(radius))))/(2*3.14159))*360
             shortest_arc_length = (arc_angle/180)*3.14159*abs(radius)
             if radius > 0:
@@ -526,9 +463,7 @@
                 arc_length = circle_circumference - shortest_arc_length
             volume = arc_length*area
             filament_length = ((4*volume)/(3.14149*self.filament_diameter**2))*self.extrusion_multiplier
-            
-        if self.extrude is True:
-            kwargs['E'] = filament_length + current_extruder_position     
+            dims['E'] = filament_length + current_extruder_position
 
         if axis is not None:
             self.write('G16 X Y {}'.format(axis))  # coordinate axis assignment
@@ -539,16 +474,9 @@
         else:
             self.write('{0} {1} R{2:f} G1 {3}{4}'.format(command, args, radius,
                                                   helix_dim.upper(), helix_len))
-<<<<<<< HEAD
-            kwargs[helix_dim] = helix_len
-        
-                 
-        self._update_current_position(**kwargs)
-=======
             dims[helix_dim] = helix_len
 
         self._update_current_position(**dims)
->>>>>>> 215898cf
 
     def abs_arc(self, direction='CW', radius='auto', **kwargs):
         """ Same as `arc` method, but positions are interpreted as absolute.
